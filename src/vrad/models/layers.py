--- conflicted
+++ resolved
@@ -769,12 +769,8 @@
     def call(self, inputs, **kwargs):
         if self.diag_covs:
             # Ensure covariances contain variances that are positive
-<<<<<<< HEAD
             self.covs = activations.softplus(self.diagonal_covs)
             self.covs = tf.linalg.diag(self.covs)
-=======
-            covs = activations.softplus(self.diagonal_covs)
->>>>>>> ad4b3a9c
         else:
             # Calculate the covariance matrix from the cholesky factor
             self.covs = self.bijector(self.flattened_cholesky_covs)
